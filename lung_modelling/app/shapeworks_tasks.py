import itertools

from lung_modelling.workflow_manager import EachItemTask, DatasetLocator, AllItemsTask
from pathlib import Path, PurePosixPath
from omegaconf import DictConfig
import os
import shapeworks as sw
from glob import glob
import pyvista as pv
import numpy as np
import subprocess
from pyvista_tools import pyvista_faces_to_2d, remove_shared_faces_with_merge
import csv
from lung_modelling import find_connected_faces, flatten, voxel_to_mesh, fix_mesh
from lung_modelling.shapeworks_libs import PCA_Embbeder
import medpy.io
import pandas as pd
from DataAugmentationUtils import Utils, Embedder
from fnmatch import fnmatch
import re
from sklearn import linear_model
import matplotlib.pyplot as plt
from scipy.spatial import cKDTree as KDTree
from scipy import stats
import pickle
from sklearn.feature_selection import RFECV

class ExtractLungLobesSW(EachItemTask):

    @staticmethod
    def initialize(dataloc: DatasetLocator, dataset_config: DictConfig, task_config: DictConfig) -> dict:
        pass

    @staticmethod
    def work(source_directory_primary: Path, source_directory_derivative: Path, output_directory: Path,
             dataset_config: DictConfig, task_config: DictConfig, initialize_result=None) -> list[Path]:
        """
        Pre-process lung lobe images by applying antialiasing using Shapeworks libraries

        Parameters
        ----------
        source_directory_primary
            Absolute path of the source directory in the primary folder of the dataset
        source_directory_derivative
            Absolute path of the source directory in the derivative folder of the dataset
        output_directory
            Absolute path of the directory in which to save results of the work function
        dataset_config
            Config relating to the entire dataset
        task_config
            **results_directory**: Name of the results folder (Stem of output_directory)

            **output_filenames**: dict providing a mapping from lobe mapping (in dataset config) to output filenames

            **params**: (Dict)
                **maximumRMSError**, **numberOfIterations**:
                    Parameters to apply to antialias

        Returns
        -------
        smoothed_lobes
            list of Path objects representing the files created.
        """

        if not os.path.exists(output_directory):
            os.makedirs(output_directory)

        image_file = glob(str(source_directory_primary / dataset_config.lung_image_glob))[0]
        shape_seg = sw.Image(image_file)

        suffix = Path(image_file).suffix

        smoothed_lobes = []
        for lobe, name in task_config.output_filenames.items():
            s = shape_seg.copy()  # Copy because extractLabel is destructive
            lobe_image = s.extractLabel(dataset_config.lobe_mapping[lobe])
            iso_spacing = [1, 1, 1]
            lobe_image.antialias(task_config.params.numberOfIterations, task_config.params.maximumRMSError).resample(
                iso_spacing, sw.InterpolationType.Linear).binarize().isolate()

            filename = f"{str(output_directory / name)}{suffix}"
            lobe_image.write(filename)
            smoothed_lobes.append(Path(filename))

        return smoothed_lobes


class CreateMeshesSW(EachItemTask):

    @staticmethod
    def initialize(dataloc: DatasetLocator, dataset_config: DictConfig, task_config: DictConfig) -> dict:
        pass

    @staticmethod
    def work(source_directory_primary: Path, source_directory_derivative: Path, output_directory: Path,
             dataset_config: DictConfig, task_config: DictConfig, initialize_result=None) -> list[Path]:
        """
        Convert medical image files to meshes and apply smoothing using Shapeworks libraries.

        To meet the shapeworks requirement that all groomed files have unique names, the top level parent folder (which
        should be the subject number) is appended to the file names, delimited by a dash character (-).

        Parameters
        ----------
        source_directory_primary
            Absolute path of the source directory in the primary folder of the dataset
        source_directory_derivative
            Absolute path of the source directory in the derivative folder of the dataset
        output_directory
            Absolute path of the directory in which to save results of the work function
        dataset_config
            Config relating to the entire dataset
        task_config
            **source_directory**: subdirectory within derivative source folder to find source files

            **results_directory**: Name of the results folder (Stem of output_directory)

            **params**: (Dict)
                **step_size**
                    Step size to use for marching cubes. Higher values result in coarser geometry but can prevent meshes
                    from taking up too much RAM
                **decimate**, **decimate_target_faces**, **volume_preservation**, **subdivide_passes**
                    Option to decimate and parameters for pyvvista mesh decimate. If subdivide_passes is greater than 0,
                    the mesh is decimated first then subdivided. The initial decimation is calcuated such that the
                    result after subdivision is the target number of faces
                **remesh**, **remesh_target_points**, **adaptivity**:
                    Option to remesh and parameters for shapeworks remesh
                **smooth**, **smooth_iterations**, **relaxation**:
                    Option to smooth and parameters for shapeworks smooth
                **fill_holes**, **hole_size**:
                    Option to fill holes andd parameters for shapeworks fill_holes
                **remove_shared_faces**:
                    Option to remove duplicate faces in the mesh
                **isolate_mesh**:
                    Option to remove islands leaving only the larges connected region in the mesh.
                    If use_geodesic_distance is selected in the optimizer, it is essential that the mesh does not
                    have islands.

        Returns
        -------
        mesh_files
            list of Path objects representing the files created.
        """
        params = task_config.params

        if not os.path.exists(output_directory):
            os.makedirs(output_directory)

        image_files = glob(str(source_directory_derivative / task_config.source_directory / task_config.image_glob))

        if len(image_files) == 0:
            raise RuntimeError("No files found")

        mesh_files = []
        for image_file in image_files:
            image_data, header = medpy.io.load(image_file)
            if params.pad:
                image_data = np.pad(image_data, 5)
            mesh = voxel_to_mesh(image_data, spacing=header.spacing, direction=header.direction, offset=header.offset,
                                 step_size=params.step_size)
            mesh = sw.Mesh(mesh.points, pyvista_faces_to_2d(mesh.faces))

            if params.decimate:
                mesh = sw.sw2vtkMesh(mesh)
                mesh = mesh.clean()

                t_faces = params.decimate_target_faces / (4 ** params.subdivide_passes)
                target_reduction = 1 - (t_faces / mesh.n_faces_strict)
                mesh = mesh.decimate(target_reduction=target_reduction,
                                     volume_preservation=params.volume_preservation)

                if params.subdivide_passes > 0:
                    mesh = fix_mesh(mesh)
                    mesh = mesh.subdivide(params.subdivide_passes)

                mesh = sw.Mesh(mesh.points, pyvista_faces_to_2d(mesh.faces))

            if params.remesh:
                # Shapeworks remeshing uses ACVD (vtkIsotropicDiscreteRemeshing). Should be the same as pyACVD with pyvista
                mesh = mesh.remesh(numVertices=params.remesh_target_points,
                                   adaptivity=params.adaptivity)

            if params.smooth:
                # Shapeworks smooth uses vtkSmoothPolyData. Should be the same as pyVista
                mesh = mesh.smooth(iterations=params.smooth_iterations,
                                   relaxation=params.relaxation)

            if params.fill_holes:
                # Shapeworks fillHoles uses vtkFillHolesFilter. Should be the same as pyVista
                mesh = mesh.fillHoles(hole_size=params.hole_size)

            if params.remove_shared_faces:
                pv_mesh = sw.sw2vtkMesh(mesh) if isinstance(mesh, sw.Mesh) else mesh
                pv_mesh = remove_shared_faces_with_merge([pv_mesh])
                if pv_mesh.n_faces_strict == 0:
                    raise ValueError("Generated mesh is empty")
            else:
                pv_mesh = sw.sw2vtkMesh(mesh) if isinstance(mesh, sw.Mesh) else mesh

            # Todo: Pyvista already has a function for this called connectivity
            if params.isolate_mesh:
                _, connected_points = find_connected_faces(list(pyvista_faces_to_2d(pv_mesh.faces)), return_points=True)
                if len(connected_points) > 1:
                    connected_points = [list(set(item)) for item in list(connected_points.values())]
                    connected_points.sort(key=len, reverse=True)
                    to_remove = flatten(connected_points[1:])
                    pv_mesh, _ = pv_mesh.remove_points(to_remove)

            output_filename = f"{output_directory / Path(image_file).stem}-{output_directory.parents[0].stem}.vtk"
            pv_mesh.save(output_filename)

            mesh_files.append(Path(output_filename))

        return mesh_files


class ExtractWholeLungsSW(EachItemTask):

    @staticmethod
    def initialize(dataloc: DatasetLocator, dataset_config: DictConfig, task_config: DictConfig) -> dict:
        pass

    @staticmethod
    def work(source_directory_primary: Path, source_directory_derivative: Path, output_directory: Path,
             dataset_config: DictConfig, task_config: DictConfig, initialize_result=None) -> list[Path]:
        """
        Pre-process lung segmentation by extracting whole lung and applying antialiasing using Shapeworks libraries.

        Parameters
        ----------
        source_directory_primary
            Absolute path of the source directory in the primary folder of the dataset
        source_directory_derivative
            Absolute path of the source directory in the derivative folder of the dataset
        output_directory
            Absolute path of the directory in which to save results of the work function
        dataset_config
            Config relating to the entire dataset
        task_config
            **results_directory**: Name of the results folder (Stem of output_directory)

            **output_filenames**: dict providing a mapping from lobe mapping (in dataset config) to output filenames

            **params**: (Dict)
                **maximumRMSError**, **numberOfIterations**:
                    Parameters to apply to antialias

        Returns
        -------
        smoothed_lobes
            list of Path objects representing the files created.
        """
        if not os.path.exists(output_directory):
            os.makedirs(output_directory)

        image_file = glob(str(source_directory_primary / dataset_config.lung_image_glob))[0]
        shape_seg = sw.Image(image_file)

        suffix = Path(image_file).suffix

        smoothed_files = []
        for name, lobes in task_config.output_filenames.items():

            lobe_images = []
            for lobe in lobes:
                s = shape_seg.copy()
                image = s.extractLabel(dataset_config.lobe_mapping[lobe])
                lobe_images.append(image)

            merged = lobe_images[0].copy()
            for image in lobe_images[1:]:
                merged = merged + image

            iso_spacing = [1, 1, 1]
            merged.antialias(task_config.params.numberOfIterations, task_config.params.maximumRMSError).resample(
                iso_spacing, sw.InterpolationType.Linear).binarize().isolate()

            filename = f"{str(output_directory / name)}{suffix}"
            merged.write(filename)
            smoothed_files.append(Path(filename))

        return smoothed_files


class ReferenceSelectionMeshSW(AllItemsTask):

    @staticmethod
    def work(dataloc: DatasetLocator, dirs_list: list, output_directory: Path, dataset_config: DictConfig,
             task_config: DictConfig) -> list[Path]:
        """
        Load all meshes at once so the shape closest to the mean can be found and selected as the reference

        The subject that was used as the reference is indicated in the output filename, surrounded by ()

        Parameters
        ----------
        dataloc
            Dataset locator for the dataset
        dirs_list
            List of relative paths to the source directories
        output_directory
            Absolute path of the directory in which to save results of the work function
        dataset_config
            Config relating to the entire dataset
        task_config
            **source_directories**: subdirectories within derivative source folder to find source files

            **results_directory**: Name of the results folder (Stem of output_directory)


        Returns
        -------
        List of reference mesh filenames. The first element is the combined reference mesh, and the following elements
        are the domain reference meshes.

        """
        if not os.path.exists(output_directory):
            os.makedirs(output_directory)

        all_mesh_files = []
        for dir, _, _ in dirs_list:
            mesh_files = []
            # Combine files from all sub source directories
            for source_directory in task_config.source_directories:
                mesh_files.extend(glob(str(dataloc.abs_derivative / dir / source_directory / "*")))
            all_mesh_files.append(mesh_files)

        lengths = [len(files) for files in all_mesh_files]
        if len(set(lengths)) != 1:
            raise ValueError(f"Not all source directories have the same number of meshes")

        domains_per_shape = lengths[0]

        all_meshes = [sw.Mesh(file) for file in np.array(all_mesh_files).ravel()]

        domain_reference_filenames = []
        if domains_per_shape == 1:
            ref_index = sw.find_reference_mesh_index(all_meshes, domains_per_shape)
            ref_mesh_combined = all_meshes[ref_index]
            ref_dir = Path(dirs_list[ref_index][0]).stem

        else:
            ref_index, combined_meshes = sw.find_reference_mesh_index(all_meshes, domains_per_shape)
            ref_mesh_combined = combined_meshes[ref_index]
            ref_dir = Path(dirs_list[ref_index][0]).stem

            for i in range(domains_per_shape):
                # find_reference_mesh_index destroys all_meshes during the combining process. So we have to create them again
                all_meshes = [sw.Mesh(file) for file in np.array(all_mesh_files).ravel()]
                domain_reference_mesh = all_meshes[ref_index * domains_per_shape + i]
                domain_reference_name = str(
                    Path(np.array(all_mesh_files).ravel()[ref_index * domains_per_shape + i]).stem).split("-")[0]

                domain_reference_filename = output_directory / f"{domain_reference_name}_reference_mesh.vtk"
                domain_reference_mesh.write(str(domain_reference_filename))
                domain_reference_filenames.append(domain_reference_filename)

        ref_mesh_combined_filename = output_directory / f"combined_reference_mesh.vtk"
        ref_mesh_combined.write(str(ref_mesh_combined_filename))

        ref_dir_filename = output_directory / "ref_dir.txt"
        with open(str(ref_dir_filename), "w") as ref_dir_file:
            writer = csv.writer(ref_dir_file)
            writer.writerow([str(dirs_list[ref_index][0])])

        return [ref_mesh_combined_filename, *domain_reference_filenames]


class MeshTransformSW(EachItemTask):

    @staticmethod
    def initialize(dataloc: DatasetLocator, dataset_config: DictConfig, task_config: DictConfig) -> dict:
        """
        Load reference meshes and convert to points and faces so they can be pickled and sent to the work function

        Parameters
        ----------
        dataloc
            Dataset Locator
        dataset_config
            Dataset config
        task_config
            **source_directory_initialize**
                directory from which to load reference meshes

        Returns
        -------
        Dict of reference meshes
            {**reference_meshes**:{**points**:[points], **faces**:[faces]}}

        """
        reference_mesh_files = glob(
            str(dataloc.abs_pooled_derivative / task_config.source_directory_initialize / "*.vtk"))

        reference_meshes = {}
        for file in reference_mesh_files:
            reference_mesh = pv.read(file)
            reference_meshes[str(Path(file).stem)] = {"points": np.array(reference_mesh.points),
                                                      "faces": np.array(pyvista_faces_to_2d(reference_mesh.faces))}

        return {"reference_meshes": reference_meshes}

    @staticmethod
    def work(source_directory_primary: Path, source_directory_derivative: Path, output_directory: Path,
             dataset_config: DictConfig, task_config: DictConfig, initialize_result=None) -> list[Path]:
        """
        Calculate alignment transforms for global alignment and per domain alignment. Uses shapeworks rigid alignment
        for both.

        Parameters
        ----------
        source_directory_primary
            Absolute path of the source directory in the primary folder of the dataset
        source_directory_derivative
            Absolute path of the source directory in the derivative folder of the dataset
        output_directory
            Absolute path of the directory in which to save results of the work function
        dataset_config
            Config relating to the entire dataset
        task_config
            **source_directories**: subdirectories within derivative source folder to find source files

            **results_directory**: Name of the results folder (Stem of output_directory)

            **params**: (Dict)
                **iterations**
                    Iterations for shapeworks alignment function

        initialize_result
            Return dict from the initialize function

        Returns
        -------
        List of transform filenames. The first is for the global alignment, and the following are for domain alignments.

        """
        if not os.path.exists(output_directory):
            os.makedirs(output_directory)

        mesh_files = []
        for source_directory in task_config.source_directories:
            mesh_files.extend(glob(str(source_directory_derivative / source_directory / "*")))

        if len(mesh_files) == 0:
            raise RuntimeError("No files found")

        meshes = []
        for mesh_file in mesh_files:
            meshes.append(sw.Mesh(mesh_file))

        # Copy so we don't destroy meshes[0] for later!
        combined_mesh = meshes[0].copy()
        for mesh in meshes[1:]:
            combined_mesh += mesh

        combined_reference_mesh = sw.Mesh(initialize_result["reference_meshes"]["combined_reference_mesh"]["points"],
                                          initialize_result["reference_meshes"]["combined_reference_mesh"]["faces"])
        combined_transform = combined_mesh.createTransform(combined_reference_mesh, sw.Mesh.AlignmentType.Rigid,
                                                           task_config.params.iterations)

        # # Center method:
        # com1 = combined_reference_mesh.centerOfMass()
        # com2 = combined_mesh.centerOfMass()
        # centered_mesh = combined_mesh.copy().translate(
        #     [-(com2[0] - com1[0]), -(com2[1] - com1[1]), -(com2[2] - com1[2])])
        #
        # combined_transform = combined_mesh.createTransform(centered_mesh, sw.Mesh.AlignmentType.Rigid,
        #                                                    1).flatten()

        combined_transform_filename = output_directory / "combined_mesh_transform.txt"
        np.savetxt(str(combined_transform_filename), combined_transform)

        domain_transform_filenames = []
        if len(meshes) > 1:
            for mesh, file in zip(meshes, mesh_files):
                domain_reference_mesh = sw.Mesh(
                    initialize_result["reference_meshes"][f"{str(Path(file).stem).split('-')[0]}_reference_mesh"][
                        "points"],
                    initialize_result["reference_meshes"][f"{str(Path(file).stem).split('-')[0]}_reference_mesh"][
                        "faces"])
                domain_transform = mesh.createTransform(domain_reference_mesh, sw.Mesh.AlignmentType.Rigid,
                                                        task_config.params.iterations)

                # # Center method:
                # com = mesh.centerOfMass()
                # centered_mesh = mesh.copy().translate([-com[0], -com[1], -com[2]])
                # domain_transform = mesh.createTransform(centered_mesh, sw.Mesh.AlignmentType.Rigid, 1)

                domain_transform_filename = output_directory / f"{str(Path(file).stem)}_transform.txt"
                np.savetxt(str(domain_transform_filename), domain_transform)
                domain_transform_filenames.append(domain_transform_filename)

        return [combined_transform_filename, *domain_transform_filenames]


class OptimizeMeshesSW(AllItemsTask):

    @staticmethod
    def work(dataloc: DatasetLocator, dirs_list, output_directory: Path, dataset_config: DictConfig,
             task_config: DictConfig) -> list[Path]:
        """
        Run the shapeworks optimize command

        Todo: This should return the files it creates (at least the shapeworks project...)

        Parameters
        ----------
        dataloc
            Dataset Locator
        dirs_list
            List of relative paths to the source directories
        output_directory
            Absolute path of the directory in which to save results of the work function
        dataset_config
            Dataset config
        task_config
            **source_directory_transform**
                directory for transform files
            **source_directories_mesh**
                directories for mesh files
            **source_directories_original**
                directories for original (pre-grooming) files
            **source_directory_subject_data**
                optional source directory to add subject groups to shapeworks project
            **image_globs**
                glob to find original files
            **results_directory**:
                Name of the results folder (Stem of output_directory)
            **params**
                shapeworks optimization params

        """
        if not os.path.exists(output_directory):
            os.makedirs(output_directory)

        if "source_directory_subject_data" in task_config:
            group_data_file = \
                glob(str(dataloc.abs_pooled_derivative / task_config.source_directory_subject_data / "*"))[0]
            group_data = pd.read_csv(group_data_file)

        subjects = []
        for dir, _, _ in dirs_list:
            subject = sw.Subject()
            mesh_files = []
            for source_directory_mesh in task_config.source_directories_mesh:
                abs_mesh_files = glob(str(dataloc.abs_derivative / dir / source_directory_mesh / "*"))
                mesh_files.extend([os.path.relpath(file, output_directory) for file in abs_mesh_files])

            original_files = []
            for source_directory_original in task_config.source_directories_original:
                for image_glob in task_config.image_globs:
                    abs_original_files = glob(
                        str(dataloc.abs_derivative / dir / source_directory_original / image_glob))
                    original_files.extend([os.path.relpath(file, output_directory) for file in abs_original_files])

            subject.set_number_of_domains(len(mesh_files))

            transforms = []
            for file in mesh_files:
                glob_string = str(
                    dataloc.abs_derivative / dir / task_config.source_directory_transform / f"*{Path(file).stem}*")
                transform_file = glob(glob_string)[0]
                transform = np.loadtxt(transform_file).flatten()
                transforms.append(transform)

            combined_transform_file = \
                glob(str(dataloc.abs_derivative / dir / task_config.source_directory_transform / "*combined*"))[0]
            combined_transform = np.loadtxt(combined_transform_file).flatten()
            transforms.append(combined_transform)

            landmark_files = []
            for source_directory_landmarks in task_config.source_directories_landmarks:
                abs_landmark_files = glob(str(dataloc.abs_derivative / dir / source_directory_landmarks / "*"))
                landmark_files.extend([os.path.relpath(file, output_directory) for file in abs_landmark_files])

            if "source_directory_subject_data" in task_config:
                subject_dir = str(PurePosixPath(dir))
                subject_group_data = group_data.loc[group_data.dir == subject_dir]
                subject.set_group_values(
                    {column: subject_group_data[column].values[0] for column in subject_group_data.columns[1:]})
            subject.set_landmarks_filenames(landmark_files)
            subject.set_groomed_transforms(transforms)
            subject.set_groomed_filenames(mesh_files)
            subject.set_original_filenames(original_files)
            subject.set_display_name(str(Path(dir).stem))
            subjects.append(subject)

        project = sw.Project()
        project.set_subjects(subjects)
        parameters = sw.Parameters()
        for key, value in task_config.params.items():
            parameters.set(key, sw.Variant(value))

        project.set_parameters("optimize", parameters)

        # Set studio parameters
        studio_dictionary = {
            "tool_state": "analysis"
        }
        studio_parameters = sw.Parameters()
        for key in studio_dictionary:
            studio_parameters.set(key, sw.Variant(studio_dictionary[key]))
        project.set_parameters("studio", studio_parameters)

        spreadsheet_file = output_directory / f"{output_directory.stem}_shapeworks_project.swproj"
        project.save(str(spreadsheet_file))

        wd = os.getcwd()
        os.chdir(output_directory)
        optimize_cmd = ["shapeworks", "optimize", "--progress", "--name", str(spreadsheet_file)]
        subprocess.check_call(optimize_cmd)
        os.chdir(wd)


class ComputePCASW(AllItemsTask):

    @staticmethod
    def work(dataloc: DatasetLocator, dirs_list: list, output_directory: Path, dataset_config: DictConfig,
             task_config: DictConfig) -> list[Path]:
        """
        Generate PCA model from the optimized shapeworks particle system

        Parameters
        ----------
        dataloc
            Dataset Locator
        dirs_list
            List of relative paths to the source directories
        output_directory
            Absolute path of the directory in which to save results of the work function
        dataset_config
            Dataset config
        task_config
            **source_directory**
                source directory of the shapeworks particle system
            **source_directory_reference**
                source directory for the reference shape
            **results_directory**:
                Name of the results folder (Stem of output_directory)
            **params**
                None implemented

        """
        if not os.path.exists(output_directory):
            os.makedirs(output_directory)

        project_directory = dataloc.abs_pooled_derivative / task_config.source_directory
        shapeworks_project_file = glob(str(project_directory / "*.swproj"))[0]
        ref_dir_file = glob(str(dataloc.abs_pooled_derivative / task_config.source_directory_reference / "*.txt"))[0]
        ref_dir = Path(str(np.loadtxt(ref_dir_file, dtype=str)))

        project = sw.Project()
        project.load(shapeworks_project_file)
        subjects = project.get_subjects()

        # Apply transform to points and reference mesh
        # --------------------------------------------------------------------------------------------------------------
        # Get the local points and global transforms
        all_points = []
        subject_transforms = []
        ref_subject_index = None
        for i, subject in enumerate(subjects):
            # Global transform is the last in the list of subject transforms
            subject_global_transform = np.array(subject.get_groomed_transforms()[-1]).reshape(4, 4)
            subject_transforms.append(subject_global_transform)

            local_point_files = subject.get_local_particle_filenames()
            subject_points = []
            for file in local_point_files:
                domain_points = np.loadtxt(project_directory / file)  # File paths stored relative to project directory
                subject_points.append(domain_points)

            all_points.append(subject_points)

            # Find reference subject by comparing against directory we stored earlier
            if fnmatch(Path(subject.get_groomed_filenames()[0]).parents[1], f"*{ref_dir}"):
                ref_subject_index = i

        # Check the number of points in each domain
        domain_n_points = [len(p) for p in all_points[0]]

        # Merge points for each subject and apply transform
        all_points_transformed = []
        for subject_points, transform in zip(all_points, subject_transforms):
            subject_points = pv.PointSet(list(itertools.chain.from_iterable(subject_points)))
            subject_points_transformed = subject_points.transform(transform).points
            all_points_transformed.append(subject_points_transformed)

        all_points_transformed = np.array(all_points_transformed)

        # Load reference meshes and apply transform
        ref_meshes_transformed = []
        for relative_filename in subjects[ref_subject_index].get_groomed_filenames():
            # File paths stored relative to project directory
            ref_mesh_filename = os.path.normpath(os.path.join(project_directory, relative_filename))
            ref_mesh = sw.Mesh(ref_mesh_filename)
            ref_mesh_transformed = ref_mesh.applyTransform(subject_transforms[ref_subject_index])
            ref_meshes_transformed.append(ref_mesh_transformed)

        # Do PCA
        # --------------------------------------------------------------------------------------------------------------
        point_embedder = PCA_Embbeder(all_points_transformed, percent_variability=1)

        # Generate mean mesh for saving / subsequent warping
        # --------------------------------------------------------------------------------------------------------------
        # Project mean points
        mean_points = point_embedder.project(np.zeros(len(subjects) - 1))

        # Break points back into domains
        mean_points_split = np.split(mean_points, np.cumsum(domain_n_points))
        ref_points_split = np.split(all_points_transformed[ref_subject_index], np.cumsum(domain_n_points))

        # Do warping
        mean_meshes = []
        for ref_mesh, ref_points, m_points in zip(ref_meshes_transformed, ref_points_split, mean_points_split):
            warper = sw.MeshWarper()
            warper.generateWarp(ref_mesh, ref_points)
            warped_mesh = warper.buildMesh(m_points)
            mean_meshes.append(warped_mesh)

        # Get path relative to derivative from path relative to shapeworks project. Then get sids
        mesh_dirpaths = [subject.get_groomed_filenames()[0].split(str(dataloc.rel_derivative))[-1] for subject in
                         subjects]
        sids = [Path(path).parts[dataset_config.subject_id_folder_depth - 1] for path in
                mesh_dirpaths]  # -1 this time because it starts with a slash

        point_embedder.write_PCA(output_directory, pca_score_ids=sids)

        # Write domain names and domain n_points. These are in the order used in the pca embedder, so we can use these
        # to split back into domains
        domain_names = [re.search(task_config.mesh_file_domain_name_regex, str(Path(f).stem)).group()
                        for f in subjects[0].get_local_particle_filenames()]

        mean_mesh_filenames = []
        for name, mean_mesh in zip(domain_names, mean_meshes):
            mean_mesh_filename = output_directory / f"{name}_mean.vtk"
            sw.sw2vtkMesh(mean_mesh).save(mean_mesh_filename)
            mean_mesh_filenames.append(mean_mesh_filename)  # For returning created filenames

        domain_df = pd.DataFrame(data=np.array([domain_names, domain_n_points]).T, columns=["domain_name", "n_points"])
        domain_df.to_csv(output_directory / "domains.csv", index=False)


class SubjectDataPCAIndividualCorrelationsSW(AllItemsTask):

    @staticmethod
    def work(dataloc: DatasetLocator, dirs_list: list, output_directory: Path, dataset_config: DictConfig,
             task_config: DictConfig) -> list[Path]:
        """
        Find individual correlations and strengths between subject data and PCA components

        Parameters
        ----------
        dataloc
            Dataset Locator
        dirs_list
            List of relative paths to the source directories
        output_directory
            Absolute path of the directory in which to save results of the work function
        dataset_config
            Dataset config
        task_config
            **source_directory_pca**
                source directory of the PCA model
            **results_directory**:
                Name of the results folder (Stem of output_directory)
            **params**
                None implemented

        """

        pca_directory = dataloc.abs_pooled_derivative / task_config.source_directory_pca
        embedder = PCA_Embbeder.from_directory(pca_directory)
        scores_df = pd.read_csv(glob(str(pca_directory / "original_PCA_scores*"))[0])

        # This should be incorporated into PCA_Embedder. i.e., we want to save all the scores, but later compute
        # how many to use to preserve a given percent_variability. so a method for num_dim from percent_variability
        # also maybe access cumDst so we can plot compactness
        # task_config.params.percent_variability = 0.7
        cumDst = np.cumsum(embedder.eigen_values) / np.sum(embedder.eigen_values)
        num_dim = np.where(np.logical_or(cumDst > float(task_config.params.percent_variability),
                                         np.isclose(cumDst, float(task_config.params.percent_variability))))[0][0] + 1

        data_file = dataloc.abs_pooled_primary / task_config.source_directory_subject_data / task_config.subject_data_filename
        data = pd.read_csv(data_file, sep="\t")

        # task_config.subject_data_keys = ['gender', 'age_visit', 'Height_CM', 'Weight_KG']
        subject_data = data.loc[data.sid.isin(scores_df.id)].loc[data.Phase_study == task_config.study_phase][
            task_config.subject_data_keys]
        scores = scores_df.filter(like="mode").iloc[:, :num_dim]

        # Drop rows where we don't have all subject data
        # (otherwise see https://scikit-learn.org/stable/modules/impute.html#estimators-that-handle-nan-values)
        subject_data = subject_data.dropna()
        scores = scores.loc[scores_df.id.isin(data.loc[subject_data.index].sid)]

        p_value_df = pd.DataFrame(index=scores.columns, columns=subject_data.columns)
        slope_df = pd.DataFrame(index=scores.columns, columns=subject_data.columns)
        for subject_col in subject_data:
            for mode_col in scores:
                slope, intercept, r_value, p_value, std_err = stats.linregress(subject_data[subject_col],
                                                                               scores[mode_col])
                p_value_df.at[mode_col, subject_col] = p_value
                slope_df.at[mode_col, subject_col] = slope

        significant = p_value_df < 0.05
        extra_significant = p_value_df < 0.01
        print("hello")


class SubjectDataPCACorrelationSW(AllItemsTask):

    @staticmethod
    def work(dataloc: DatasetLocator, dirs_list: list, output_directory: Path, dataset_config: DictConfig,
             task_config: DictConfig) -> list[Path]:
        """
        Find correlations between subject data and PCA components

        Parameters
        ----------
        dataloc
            Dataset Locator
        dirs_list
            List of relative paths to the source directories
        output_directory
            Absolute path of the directory in which to save results of the work function
        dataset_config
            Dataset config
        task_config
            **source_directory_pca**
                source directory of the PCA model
            **results_directory**:
                Name of the results folder (Stem of output_directory)
            **params**
                None implemented

        """
        if not os.path.exists(output_directory):
            os.makedirs(output_directory)

        pca_directory = dataloc.abs_pooled_derivative / task_config.source_directory_pca
        embedder = PCA_Embbeder.from_directory(pca_directory)
        scores_df = pd.read_csv(glob(str(pca_directory / "original_PCA_scores*"))[0])
        # domain_df = pd.read_csv(pca_directory / "domains.csv")

        # This should be incorporated into PCA_Embedder. i.e., we want to save all the scores, but later compute
        # how many to use to preserve a given percent_variability. so a method for num_dim from percent_variability
        # also maybe access cumDst so we can plot compactness
        # task_config.params.percent_variability = 0.7
        cumDst = np.cumsum(embedder.eigen_values) / np.sum(embedder.eigen_values)
        num_dim = np.where(np.logical_or(cumDst > float(task_config.params.percent_variability),
                                         np.isclose(cumDst, float(task_config.params.percent_variability))))[0][0] + 1

        data_file = dataloc.abs_pooled_primary / task_config.source_directory_subject_data / task_config.subject_data_filename
        data = pd.read_csv(data_file, sep="\t")

        # # Just whack it all in a sklearn linearRegression model
        # --------------------------------------------------------------------------------------------------------
        # Get subject data at the right ids and cols

        # task_config.subject_data_keys = ['gender', 'age_visit', 'Height_CM', 'Weight_KG']
        subject_data = data.loc[data.sid.isin(scores_df.id)].loc[data.Phase_study == task_config.study_phase][
            task_config.subject_data_keys]
        pca_scores = scores_df.filter(like="mode").iloc[:, :num_dim]

        # Drop rows where we don't have all subject data
        # (otherwise see https://scikit-learn.org/stable/modules/impute.html#estimators-that-handle-nan-values)
        subject_data = subject_data.dropna()
        pca_scores = pca_scores.loc[scores_df.id.isin(data.loc[subject_data.index].sid)]

        # Create a linear model for each mode, since we may need different predictors to predict each mode
        estimator = linear_model.LinearRegression()
        selector = RFECV(estimator)

        models = []
        reg_scores = []
        all_feature_names = []
        for mode in pca_scores:
            selector = selector.fit(subject_data, pca_scores[mode])
            feature_names = selector.get_feature_names_out()
            model = linear_model.LinearRegression().fit(subject_data[feature_names], pca_scores[mode])
            models.append(model)
            reg_scores.append(model.score(subject_data[feature_names], pca_scores[mode]))
            all_feature_names.append(list(feature_names))

        all_feature_names_flat = list(set(list(itertools.chain.from_iterable(all_feature_names))))
        mode_weighting = embedder.eigen_values / np.sum(embedder.eigen_values)
        total_weighted_score = sum(reg_scores * mode_weighting[:num_dim])

<<<<<<< HEAD
        print("hello")

        model_files = []
        for model, mode in zip(models, pca_scores):
            output_path_linear_model = output_directory / f"{mode}-linear_model.pickle"
            with open(output_path_linear_model, "wb") as f:
                pickle.dump(model, f)
            model_files.append(output_path_linear_model)
=======
        # sd_model = subject_data.iloc[20:]
        # sd_test = subject_data.iloc[:20]  # Cross validate to check for overfitting
        # sc_model = scores.iloc[20:]
        # sc_test = scores.iloc[:20]

        sd_model = subject_data
        sd_test = subject_data
        sc_model = scores
        sc_test = scores

        reg = linear_model.LinearRegression().fit(sd_model, sc_model)
        reg_score = reg.score(sd_test, sc_test)

        # Compare real points vs predicted (Todo: what metric to use)
        # ------------------------------------------------------------------------------------------------------------
        real_points = [embedder.project(scores.iloc[i].values) for i in range(scores.shape[0])]
        predicted_points = [embedder.project(reg.predict([subject_data.iloc[i]])[0]) for i in
                            range(subject_data.shape[0])]

        avg_errors = []
        for r_points, p_points in zip(real_points, predicted_points):
            errors = np.linalg.norm(r_points - p_points, axis=1)
            avg_error = np.average(errors)
            avg_errors.append(avg_error)

        # KDTREE nearest neighbor
        avg_dists = []
        for r_points in real_points:
            tree = KDTree(r_points)
            dist, idx = tree.query(r_points[0], k=2)  # Get the second-nearest point for each (first will be itself)
            avg_dist = np.average(dist)
            avg_dists.append(avg_dist)

        error_in_percentage_of_dist = 100 * np.array(avg_errors) / np.array(avg_dists)

        # Save
        # Todo:
        #   Save performance statistics
        # -------------------------------------------------------------------------------------------------------------
        output_path_linear_model = output_directory / "linear_model.pickle"
        with open(output_path_linear_model, "wb") as f:
            pickle.dump(reg, f)
>>>>>>> 5341e4af

        output_path_mean_subject_data = output_directory / "mean_subject_data.csv"
        subject_data.mean().to_csv(output_path_mean_subject_data, index_label="cols")


        # # Compare
        # # ------------------------------------------------------------------------------------------------------------
        # real_points = [embedder.project(scores.iloc[i].values) for i in range(scores.shape[0])]
        # predicted_points = [embedder.project(reg.predict([subject_data.iloc[i]])[0]) for i in
        #                     range(subject_data.shape[0])]
        #
        # avg_errors = []
        # for r_points, p_points in zip(real_points, predicted_points):
        #     errors = np.linalg.norm(r_points - p_points, axis=1)
        #     avg_error = np.average(errors)
        #     avg_errors.append(avg_error)
        #
        # # KDTREE nearest neighbor
        # avg_dists = []
        # for r_points in real_points:
        #     tree = KDTree(r_points)
        #     dist, idx = tree.query(r_points[0], k=2)  # Get the second-nearest point for each (first will be itself)
        #     avg_dist = np.average(dist)
        #     avg_dists.append(avg_dist)
        #
        # error_in_percentage_of_dist = 100 * np.array(avg_errors) / np.array(avg_dists)
        #
        # # Save
        # # Todo:
        # #   Save performance statistics
        # # -------------------------------------------------------------------------------------------------------------

        # Plotting
        # -------------------------------------------------------------------------------------------------------------

        # # Plot real vs predicted points
        # i=1
        # p = pv.Plotter()
        # p.add_points(real_points[i], color="red", label=f"Real points, {scores_df.loc[scores.index[i]].id}")
        # p.add_points(predicted_points[i], color="blue", label=f"Predicted points, {data.loc[subject_data.index[i]].sid}")
        # p.show()

        # # Plot demographics vs scores
        # for subject_col in subject_data:
        #     s_data_model = sd_model[subject_col].values
        #     s_data_test = sd_test[subject_col].values
        #     side = np.ceil(np.sqrt(scores.shape[1]))
        #     shape = (int(side), int(side))
        #     fig, axs = plt.subplots(*shape, figsize=(9.6, 8))
        #     for i, score_col in enumerate(scores):
        #         a, b = np.unravel_index(i, shape)
        #         axs[a, b].scatter(s_data_model, sc_model[score_col].values, s=10, color="red", label="model")
        #         axs[a, b].scatter(s_data_test, sc_test[score_col].values, s=10, color="blue", label="cross_val")
        #         axs[a, b].set_title(f"{subject_col} vs {score_col}", fontsize=11)
        #         axs[a, b].set_xlabel(subject_col)
        #         axs[a, b].set_ylabel(score_col)
        #     fig.suptitle(f"{subject_col} vs PCA modes, \nred: used in regression model, blue: cross validation")
        #     fig.tight_layout()
        #
        # plt.show()

        return [output_path_linear_model, output_path_mean_subject_data]


class GenerateMeshesMatchingSubjectsSW(AllItemsTask):

    @staticmethod
    def work(dataloc: DatasetLocator, dirs_list: list, output_directory: Path, dataset_config: DictConfig,
             task_config: DictConfig) -> list[Path]:

        """
        Use pre built PCA and Linear Regression models to generate meshes that estimate the current subjects in dirs_list
        using the specified subject data.

        Note: this could be an each item task with an initialize if initialize got the dirs list

        Parameters
        ----------
        dataloc
            Dataset Locator
        dirs_list
            List of relative paths to the source directories
        output_directory
            Absolute path of the directory in which to save results of the work function
        dataset_config
            Dataset config
        task_config
            **source_directory_pca**
                source directory of the PCA model
            **results_directory**:
                Name of the results folder (Stem of output_directory)
            **params**
                None implemented

        """
        if not os.path.exists(output_directory):
            os.makedirs(output_directory)

        # Load PCA model and linear regression mode
        # --------------------------------------------------------------------------------------------------------------
        pca_directory = dataloc.abs_pooled_derivative / task_config.source_directory_pca
        embedder = PCA_Embbeder.from_directory(pca_directory)
        domain_df = pd.read_csv(pca_directory / "domains.csv")

        data_file = dataloc.abs_pooled_primary / task_config.source_directory_subject_data / task_config.subject_data_filename
        data = pd.read_csv(data_file, sep="\t")

        linear_model_file = dataloc.abs_pooled_derivative / task_config.source_directory_linear_model / "linear_model.pickle"
        with open(linear_model_file, "rb") as f:
            linear_model = pickle.load(f)

        mean_subject_data_file = dataloc.abs_pooled_derivative / task_config.source_directory_linear_model / "mean_subject_data.csv"
        mean_subject_data = pd.read_csv(mean_subject_data_file, index_col="cols")

        sids = [Path(dirpath).parts[dataset_config.subject_id_folder_depth - 2] for dirpath, _, _ in dirs_list]

        # Get subject data for new subjects to predict
        # --------------------------------------------------------------------------------------------------------------
        subject_data = data.loc[data.sid.isin(sids)].loc[data.Phase_study == task_config.study_phase][
            task_config.subject_data_keys]

        # If we don't have all the predictors for the regression model, fill them in with the means
        missing_cols = mean_subject_data.index[~mean_subject_data.index.isin(subject_data.columns)]
        subject_data[missing_cols] = mean_subject_data.loc[missing_cols].iloc[0]

        # Generate predicted points
        # --------------------------------------------------------------------------------------------------------------
        predicted_scores = linear_model.predict(subject_data)
        projected_points = [embedder.project(scores) for scores in predicted_scores]

        # Generate predicted meshes
        # --------------------------------------------------------------------------------------------------------------
        # Split predicted points back into domains
        all_points_split = [np.split(points, np.cumsum(domain_df.n_points)) for points in projected_points]

        mean_points = embedder.project(np.zeros(len(predicted_scores[0])))
        mean_points_split = np.split(mean_points, np.cumsum(domain_df.n_points))

        # Load the mean meshes to use as the base for warping
        mean_meshes = []
        for domain in domain_df.domain_name:
            mean_mesh_filename = dataloc.abs_pooled_derivative / task_config.source_directory_pca / f"{domain}_mean.vtk"
            mean_mesh = sw.Mesh(mean_mesh_filename)
            mean_meshes.append(mean_mesh)

        # Warp mean meshes to predicted points for all subjects, for all domains
        all_subject_meshes = []
        for points_split, (dirpath, _, _) in zip(all_points_split, dirs_list):
            domain_meshes = []
            for points, mean_points, mean_mesh in zip(points_split, mean_points_split, mean_meshes):
                warper = sw.MeshWarper()
                warper.generateWarp(mean_mesh, mean_points)
                warped_mesh = warper.buildMesh(points)
                domain_meshes.append(warped_mesh)

            all_subject_meshes.append(domain_meshes)

        # Todo: Evaluate error between predicted warped mesh and original meshes (RMS error)

        # Save predicted meshes in subject folders
        # --------------------------------------------------------------------------------------------------------------
        for domain_meshes, (dirpath, _, _) in zip(all_subject_meshes, dirs_list):
            for mesh, name in zip(domain_meshes, domain_df.domain_name):
                domain_mesh_filename = dataloc.abs_derivative / dirpath / task_config.results_directory \
                                       / f"{name}_predicted.vtk"
                sw.sw2vtkMesh(mesh).save(domain_mesh_filename)


class GenerateMeshesWithSubjectDataSW(AllItemsTask):

    @staticmethod
    def work(dataloc: DatasetLocator, dirs_list: list, output_directory: Path, dataset_config: DictConfig,
             task_config: DictConfig) -> list[Path]:
        """
        Use subject data regression model and PCA model to generate meshes based on subject data.

        Parameters
        ----------
        dataloc
            Dataset Locator
        dirs_list
            List of relative paths to the source directories
        output_directory
            Absolute path of the directory in which to save results of the work function
        dataset_config
            Dataset config
        task_config
            **source_directory**
                source directory of Todo:finish this
            **results_directory**:
                Name of the results folder (Stem of output_directory)
            **params**
                None implemented

        """

        if task_config.source_directory_parent == "primary":
            pca_directory = dataloc.abs_pooled_primary / task_config.source_directory
        else:
            pca_directory = dataloc.abs_pooled_derivative / task_config.source_directory


all_tasks = [ExtractLungLobesSW, CreateMeshesSW, ExtractWholeLungsSW, ReferenceSelectionMeshSW, MeshTransformSW,
             OptimizeMeshesSW, ComputePCASW, SubjectDataPCACorrelationSW, SubjectDataPCAIndividualCorrelationsSW,
             GenerateMeshesMatchingSubjectsSW]<|MERGE_RESOLUTION|>--- conflicted
+++ resolved
@@ -887,7 +887,6 @@
         mode_weighting = embedder.eigen_values / np.sum(embedder.eigen_values)
         total_weighted_score = sum(reg_scores * mode_weighting[:num_dim])
 
-<<<<<<< HEAD
         print("hello")
 
         model_files = []
@@ -896,50 +895,6 @@
             with open(output_path_linear_model, "wb") as f:
                 pickle.dump(model, f)
             model_files.append(output_path_linear_model)
-=======
-        # sd_model = subject_data.iloc[20:]
-        # sd_test = subject_data.iloc[:20]  # Cross validate to check for overfitting
-        # sc_model = scores.iloc[20:]
-        # sc_test = scores.iloc[:20]
-
-        sd_model = subject_data
-        sd_test = subject_data
-        sc_model = scores
-        sc_test = scores
-
-        reg = linear_model.LinearRegression().fit(sd_model, sc_model)
-        reg_score = reg.score(sd_test, sc_test)
-
-        # Compare real points vs predicted (Todo: what metric to use)
-        # ------------------------------------------------------------------------------------------------------------
-        real_points = [embedder.project(scores.iloc[i].values) for i in range(scores.shape[0])]
-        predicted_points = [embedder.project(reg.predict([subject_data.iloc[i]])[0]) for i in
-                            range(subject_data.shape[0])]
-
-        avg_errors = []
-        for r_points, p_points in zip(real_points, predicted_points):
-            errors = np.linalg.norm(r_points - p_points, axis=1)
-            avg_error = np.average(errors)
-            avg_errors.append(avg_error)
-
-        # KDTREE nearest neighbor
-        avg_dists = []
-        for r_points in real_points:
-            tree = KDTree(r_points)
-            dist, idx = tree.query(r_points[0], k=2)  # Get the second-nearest point for each (first will be itself)
-            avg_dist = np.average(dist)
-            avg_dists.append(avg_dist)
-
-        error_in_percentage_of_dist = 100 * np.array(avg_errors) / np.array(avg_dists)
-
-        # Save
-        # Todo:
-        #   Save performance statistics
-        # -------------------------------------------------------------------------------------------------------------
-        output_path_linear_model = output_directory / "linear_model.pickle"
-        with open(output_path_linear_model, "wb") as f:
-            pickle.dump(reg, f)
->>>>>>> 5341e4af
 
         output_path_mean_subject_data = output_directory / "mean_subject_data.csv"
         subject_data.mean().to_csv(output_path_mean_subject_data, index_label="cols")
